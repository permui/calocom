use calocom_compiler::compile_with_arguments;
use calocom_compiler::Args;
use clap::Parser;

fn main() {
<<<<<<< HEAD
    let s = fs::read_to_string("./example/tmp/while.mag").expect("read file fail");
    let m = frontend::parse(&s);
    println!("{:#?}", m);
=======
    compile_with_arguments(Args::parse()).unwrap_or(());
>>>>>>> 5aeb68d7
}<|MERGE_RESOLUTION|>--- conflicted
+++ resolved
@@ -3,11 +3,5 @@
 use clap::Parser;
 
 fn main() {
-<<<<<<< HEAD
-    let s = fs::read_to_string("./example/tmp/while.mag").expect("read file fail");
-    let m = frontend::parse(&s);
-    println!("{:#?}", m);
-=======
     compile_with_arguments(Args::parse()).unwrap_or(());
->>>>>>> 5aeb68d7
 }