--- conflicted
+++ resolved
@@ -27,8 +27,4 @@
 middle-ir = ["typed-ast"]
 midend = ["middle-ir", "typed-ast"]
 #backend = ["midend"]
-<<<<<<< HEAD
-default = ["midend"]
-=======
-default = ["visualize", "midend"]
->>>>>>> 975ec55b
+default = ["midend"]