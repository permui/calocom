[package]
name = "calocom-compiler"
version = "0.1.0"
edition = "2021"

# See more keys and their definitions at https://doc.rust-lang.org/cargo/reference/manifest.html

[dependencies]
pest = "2.1.3"
pest_derive = "2.1.0"
inkwell = { git = "https://github.com/TheDan64/inkwell", branch = "master", features = [
    "llvm13-0",
] }
paste = "1.0"
either = "1.6"
clap = { version = "3.1", features = ["derive"] }
owo-colors = "3"
num_enum = "0.5.7"
strum = { version = "0.24", features = ["derive"] }
slotmap = "1.0"
uuid = { version = "1.0.0", features = ["v5"] }

[features]
frontend = []
typed-ast = ["frontend"]
<<<<<<< HEAD
visualize = ["typed-ast"]
#middle-ir = ["typed-ast"]
#midend = ["middle-ir", "typed-ast"]
#backend = ["midend"]
default = ["visualize"]
=======
middle-ir = ["typed-ast"]
#midend = ["middle-ir", "typed-ast"]
#backend = ["midend"]
default = ["middle-ir"]
>>>>>>> 461ba52d
<|MERGE_RESOLUTION|>--- conflicted
+++ resolved
@@ -23,15 +23,8 @@
 [features]
 frontend = []
 typed-ast = ["frontend"]
-<<<<<<< HEAD
-visualize = ["typed-ast"]
-#middle-ir = ["typed-ast"]
-#midend = ["middle-ir", "typed-ast"]
+visualize = ["frontend"]
+middle-ir = ["typed-ast"]
+midend = ["middle-ir", "typed-ast"]
 #backend = ["midend"]
-default = ["visualize"]
-=======
-middle-ir = ["typed-ast"]
-#midend = ["middle-ir", "typed-ast"]
-#backend = ["midend"]
-default = ["middle-ir"]
->>>>>>> 461ba52d
+default = ["visualize", "midend"]